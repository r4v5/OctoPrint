# coding=utf-8
__author__ = "Gina Häußge <osd@foosel.net>"
__license__ = 'GNU Affero General Public License http://www.gnu.org/licenses/agpl.html'

from werkzeug.utils import secure_filename
import tornadio2
from flask import Flask, request, render_template, jsonify, send_from_directory, url_for, current_app, session, abort
from flask.ext.login import LoginManager, login_user, logout_user, login_required, current_user
from flask.ext.principal import Principal, Permission, RoleNeed, Identity, identity_changed, AnonymousIdentity, identity_loaded, UserNeed

import os
import threading
import logging, logging.config
import subprocess

from octoprint.printer import Printer, getConnectionOptions
from octoprint.settings import settings, valid_boolean_trues
import octoprint.timelapse as timelapse
import octoprint.gcodefiles as gcodefiles
import octoprint.util as util
import octoprint.users as users

import octoprint.events as events

SUCCESS = {}
BASEURL = "/ajax/"

app = Flask("octoprint")
# Only instantiated by the Server().run() method
# In order that threads don't start too early when running as a Daemon
printer = None 
gcodeManager = None
userManager = None
eventManager = None

principals = Principal(app)
admin_permission = Permission(RoleNeed("admin"))
user_permission = Permission(RoleNeed("user"))

#~~ Printer state

class PrinterStateConnection(tornadio2.SocketConnection):
	def __init__(self, printer, gcodeManager, userManager, eventManager, session, endpoint=None):
		tornadio2.SocketConnection.__init__(self, session, endpoint)

		self._logger = logging.getLogger(__name__)

		self._temperatureBacklog = []
		self._temperatureBacklogMutex = threading.Lock()
		self._logBacklog = []
		self._logBacklogMutex = threading.Lock()
		self._messageBacklog = []
		self._messageBacklogMutex = threading.Lock()

		self._printer = printer
		self._gcodeManager = gcodeManager
		self._userManager = userManager
		self._eventManager = eventManager

	def on_open(self, info):
		self._logger.info("New connection from client")
		# Use of global here is smelly
		printer.registerCallback(self)
		gcodeManager.registerCallback(self)

		self._eventManager.fire("ClientOpened")

	def on_close(self):
		self._logger.info("Closed client connection")
		# Use of global here is smelly
		printer.unregisterCallback(self)
		gcodeManager.unregisterCallback(self)

		self._eventManager.fire("ClientClosed")

	def on_message(self, message):
		pass

	def sendCurrentData(self, data):
		# add current temperature, log and message backlogs to sent data
		with self._temperatureBacklogMutex:
			temperatures = self._temperatureBacklog
			self._temperatureBacklog = []

		with self._logBacklogMutex:
			logs = self._logBacklog
			self._logBacklog = []

		with self._messageBacklogMutex:
			messages = self._messageBacklog
			self._messageBacklog = []

		data.update({
			"temperatures": temperatures,
			"logs": logs,
			"messages": messages
		})
		self.emit("current", data)

	def sendHistoryData(self, data):
		self.emit("history", data)

	def sendUpdateTrigger(self, type):
		self.emit("updateTrigger", type)

	def addLog(self, data):
		with self._logBacklogMutex:
			self._logBacklog.append(data)

	def addMessage(self, data):
		with self._messageBacklogMutex:
			self._messageBacklog.append(data)

	def addTemperature(self, data):
		with self._temperatureBacklogMutex:
			self._temperatureBacklog.append(data)

# Did attempt to make webserver an encapsulated class but ended up with __call__ failures

@app.route("/")
def index():
	return render_template(
		"index.jinja2",
		ajaxBaseUrl=BASEURL,
		webcamStream=settings().get(["webcam", "stream"]),
		enableTimelapse=(settings().get(["webcam", "snapshot"]) is not None and settings().get(["webcam", "ffmpeg"]) is not None),
		enableGCodeVisualizer=settings().get(["feature", "gCodeVisualizer"]),
		enableSystemMenu=settings().get(["system"]) is not None and settings().get(["system", "actions"]) is not None and len(settings().get(["system", "actions"])) > 0,
		enableAccessControl=userManager is not None,
		enableSdSupport=settings().get(["feature", "sdSupport"])
	)

#~~ Printer control

@app.route(BASEURL + "control/connection/options", methods=["GET"])
def connectionOptions():
	return jsonify(getConnectionOptions())

@app.route(BASEURL + "control/connection", methods=["POST"])
@login_required
def connect():
	if "command" in request.values.keys() and request.values["command"] == "connect":
		port = None
		baudrate = None
		if "port" in request.values.keys():
			port = request.values["port"]
		if "baudrate" in request.values.keys():
			baudrate = request.values["baudrate"]
		if "save" in request.values.keys():
			settings().set(["serial", "port"], port)
			settings().setInt(["serial", "baudrate"], baudrate)
			settings().save()
		printer.connect(port=port, baudrate=baudrate)
	elif "command" in request.values.keys() and request.values["command"] == "disconnect":
		printer.disconnect()

	return jsonify(SUCCESS)

@app.route(BASEURL + "control/command", methods=["POST"])
@login_required
def printerCommand():
	if "application/json" in request.headers["Content-Type"]:
		data = request.json

		parameters = {}
		if "parameters" in data.keys(): parameters = data["parameters"]

		commands = []
		if "command" in data.keys(): commands = [data["command"]]
		elif "commands" in data.keys(): commands = data["commands"]

		commandsToSend = []
		for command in commands:
			commandToSend = command
			if len(parameters) > 0:
				commandToSend = command % parameters
			commandsToSend.append(commandToSend)

		printer.commands(commandsToSend)

	return jsonify(SUCCESS)

@app.route(BASEURL + "control/job", methods=["POST"])
@login_required
def printJobControl():
	if "command" in request.values.keys():
		if request.values["command"] == "start":
			printer.startPrint()
		elif request.values["command"] == "pause":
			printer.togglePausePrint()
		elif request.values["command"] == "cancel":
			printer.cancelPrint()
	return jsonify(SUCCESS)

@app.route(BASEURL + "control/temperature", methods=["POST"])
@login_required
def setTargetTemperature():
	if "temp" in request.values.keys():
		# set target temperature
		temp = request.values["temp"]
		printer.command("M104 S" + temp)

	if "bedTemp" in request.values.keys():
		# set target bed temperature
		bedTemp = request.values["bedTemp"]
		printer.command("M140 S" + bedTemp)

	return jsonify(SUCCESS)

@app.route(BASEURL + "control/jog", methods=["POST"])
@login_required
def jog():
	if not printer.isOperational() or printer.isPrinting():
		# do not jog when a print job is running or we don't have a connection
		return jsonify(SUCCESS)

	(movementSpeedX, movementSpeedY, movementSpeedZ, movementSpeedE) = settings().get(["printerParameters", "movementSpeed", ["x", "y", "z", "e"]])
	if "x" in request.values.keys():
		# jog x
		x = request.values["x"]
		printer.commands(["G91", "G1 X%s F%d" % (x, movementSpeedX), "G90"])
	if "y" in request.values.keys():
		# jog y
		y = request.values["y"]
		printer.commands(["G91", "G1 Y%s F%d" % (y, movementSpeedY), "G90"])
	if "z" in request.values.keys():
		# jog z
		z = request.values["z"]
		printer.commands(["G91", "G1 Z%s F%d" % (z, movementSpeedZ), "G90"])
	if "homeXY" in request.values.keys():
		# home x/y
		printer.command("G28 X0 Y0")
	if "homeZ" in request.values.keys():
		# home z
		printer.command("G28 Z0")
	if "extrude" in request.values.keys():
		# extrude/retract
		length = request.values["extrude"]
		printer.commands(["G91", "G1 E%s F%d" % (length, movementSpeedE), "G90"])

	return jsonify(SUCCESS)

@app.route(BASEURL + "control/speed", methods=["GET"])
def getSpeedValues():
	return jsonify(feedrate=printer.feedrateState())

@app.route(BASEURL + "control/speed", methods=["POST"])
@login_required
def speed():
	if not printer.isOperational():
		return jsonify(SUCCESS)

	for key in ["outerWall", "innerWall", "fill", "support"]:
		if key in request.values.keys():
			value = int(request.values[key])
			printer.setFeedrateModifier(key, value)

	return getSpeedValues()

@app.route(BASEURL + "control/custom", methods=["GET"])
def getCustomControls():
	customControls = settings().get(["controls"])
	return jsonify(controls=customControls)

@app.route(BASEURL + "control/sd", methods=["POST"])
@login_required
def sdCommand():
	if not settings().getBoolean(["feature", "sdSupport"]) or not printer.isOperational() or printer.isPrinting():
		return jsonify(SUCCESS)

	if "command" in request.values.keys():
		command = request.values["command"]
		if command == "init":
			printer.initSdCard()
		elif command == "refresh":
			printer.refreshSdFiles()
		elif command == "release":
			printer.releaseSdCard()

	return jsonify(SUCCESS)

#~~ GCODE file handling

@app.route(BASEURL + "gcodefiles", methods=["GET"])
def readGcodeFiles():
	files = gcodeManager.getAllFileData()

	sdFileList = printer.getSdFiles()
	if sdFileList is not None:
		for sdFile in sdFileList:
			files.append({
				"name": sdFile,
				"size": "n/a",
				"bytes": 0,
				"date": "n/a",
				"origin": "sd"
			})
	return jsonify(files=files)

@app.route(BASEURL + "gcodefiles/<path:filename>", methods=["GET"])
def readGcodeFile(filename):
	return send_from_directory(settings().getBaseFolder("uploads"), filename, as_attachment=True)

@app.route(BASEURL + "gcodefiles/upload", methods=["POST"])
@login_required
def uploadGcodeFile():
	filename = None
	if "gcode_file" in request.files.keys():
		file = request.files["gcode_file"]
		filename = gcodeManager.addFile(file)
<<<<<<< HEAD

		global eventManager
		eventManager.fire("Upload", filename)
=======
		if filename and "target" in request.values.keys() and request.values["target"] == "sd":
			printer.addSdFile(filename, gcodeManager.getAbsolutePath(filename))
>>>>>>> b645073f
	return jsonify(files=gcodeManager.getAllFileData(), filename=filename)

@app.route(BASEURL + "gcodefiles/load", methods=["POST"])
@login_required
def loadGcodeFile():
	if "filename" in request.values.keys():
		printAfterLoading = False
		if "print" in request.values.keys() and request.values["print"] in valid_boolean_trues:
			printAfterLoading = True
<<<<<<< HEAD
		filename = gcodeManager.getAbsolutePath(request.values["filename"])
		if filename is not None:
			printer.loadGcode(filename, printAfterLoading)

			global eventManager
			eventManager.fire("LoadStart", filename)
=======

		if "target" in request.values.keys() and request.values["target"] == "sd":
			filename = request.values["filename"]
			printer.selectSdFile(filename, printAfterLoading)
		else:
			filename = gcodeManager.getAbsolutePath(request.values["filename"])
			if filename is not None:
				printer.loadGcode(filename, printAfterLoading)
>>>>>>> b645073f
	return jsonify(SUCCESS)

@app.route(BASEURL + "gcodefiles/delete", methods=["POST"])
@login_required
def deleteGcodeFile():
	if "filename" in request.values.keys():
		filename = request.values["filename"]
		if "target" in request.values.keys() and request.values["target"] == "sd":
			printer.deleteSdFile(filename)
		else:
			gcodeManager.removeFile(filename)
	return readGcodeFiles()

@app.route(BASEURL + "gcodefiles/refresh", methods=["POST"])
def refreshFiles():
	printer.updateSdFiles()
	return jsonify(SUCCESS)

#~~ timelapse handling

@app.route(BASEURL + "timelapse", methods=["GET"])
def getTimelapseData():
	lapse = printer.getTimelapse()

	type = "off"
	additionalConfig = {}
	if lapse is not None and isinstance(lapse, timelapse.ZTimelapse):
		type = "zchange"
	elif lapse is not None and isinstance(lapse, timelapse.TimedTimelapse):
		type = "timed"
		additionalConfig = {
			"interval": lapse.interval()
		}

	files = timelapse.getFinishedTimelapses()
	for file in files:
		file["url"] = url_for("downloadTimelapse", filename=file["name"])

	return jsonify({
	"type": type,
	"config": additionalConfig,
	"files": files
	})

@app.route(BASEURL + "timelapse/<filename>", methods=["GET"])
def downloadTimelapse(filename):
	if util.isAllowedFile(filename, set(["mpg"])):
		return send_from_directory(settings().getBaseFolder("timelapse"), filename, as_attachment=True)

@app.route(BASEURL + "timelapse/<filename>", methods=["DELETE"])
@login_required
def deleteTimelapse(filename):
	if util.isAllowedFile(filename, set(["mpg"])):
		secure = os.path.join(settings().getBaseFolder("timelapse"), secure_filename(filename))
		if os.path.exists(secure):
			os.remove(secure)
	return getTimelapseData()

@app.route(BASEURL + "timelapse", methods=["POST"])
@login_required
def setTimelapseConfig():
	if request.values.has_key("type"):
		type = request.values["type"]
		lapse = None
		if "zchange" == type:
			lapse = timelapse.ZTimelapse()
		elif "timed" == type:
			interval = 10
			if request.values.has_key("interval"):
				try:
					interval = int(request.values["interval"])
				except ValueError:
					pass
			lapse = timelapse.TimedTimelapse(interval)
		printer.setTimelapse(lapse)

	return getTimelapseData()

#~~ settings

@app.route(BASEURL + "settings", methods=["GET"])
def getSettings():
	s = settings()

	[movementSpeedX, movementSpeedY, movementSpeedZ, movementSpeedE] = s.get(["printerParameters", "movementSpeed", ["x", "y", "z", "e"]])

	return jsonify({
		"appearance": {
			"name": s.get(["appearance", "name"]),
			"color": s.get(["appearance", "color"])
		},
		"printer": {
			"movementSpeedX": movementSpeedX,
			"movementSpeedY": movementSpeedY,
			"movementSpeedZ": movementSpeedZ,
			"movementSpeedE": movementSpeedE,
		},
		"webcam": {
			"streamUrl": s.get(["webcam", "stream"]),
			"snapshotUrl": s.get(["webcam", "snapshot"]),
			"ffmpegPath": s.get(["webcam", "ffmpeg"]),
			"bitrate": s.get(["webcam", "bitrate"]),
			"watermark": s.getBoolean(["webcam", "watermark"])
		},
		"feature": {
			"gcodeViewer": s.getBoolean(["feature", "gCodeVisualizer"]),
			"waitForStart": s.getBoolean(["feature", "waitForStartOnConnect"]),
			"alwaysSendChecksum": s.getBoolean(["feature", "alwaysSendChecksum"]),
			"resetLineNumbersWithPrefixedN": s.getBoolean(["feature", "resetLineNumbersWithPrefixedN"]),
			"sdSupport": s.getBoolean(["feature", "sdSupport"])
		},
		"folder": {
			"uploads": s.getBaseFolder("uploads"),
			"timelapse": s.getBaseFolder("timelapse"),
			"timelapseTmp": s.getBaseFolder("timelapse_tmp"),
			"logs": s.getBaseFolder("logs")
		},
		"temperature": {
			"profiles": s.get(["temperature", "profiles"])
		},
		"system": {
			"actions": s.get(["system", "actions"]),
			"events": s.get(["system", "events"])
		} 
	})

@app.route(BASEURL + "settings", methods=["POST"])
@login_required
@admin_permission.require(403)
def setSettings():
	if "application/json" in request.headers["Content-Type"]:
		data = request.json
		s = settings()

		if "appearance" in data.keys():
			if "name" in data["appearance"].keys(): s.set(["appearance", "name"], data["appearance"]["name"])
			if "color" in data["appearance"].keys(): s.set(["appearance", "color"], data["appearance"]["color"])

		if "printer" in data.keys():
			if "movementSpeedX" in data["printer"].keys(): s.setInt(["printerParameters", "movementSpeed", "x"], data["printer"]["movementSpeedX"])
			if "movementSpeedY" in data["printer"].keys(): s.setInt(["printerParameters", "movementSpeed", "y"], data["printer"]["movementSpeedY"])
			if "movementSpeedZ" in data["printer"].keys(): s.setInt(["printerParameters", "movementSpeed", "z"], data["printer"]["movementSpeedZ"])
			if "movementSpeedE" in data["printer"].keys(): s.setInt(["printerParameters", "movementSpeed", "e"], data["printer"]["movementSpeedE"])

		if "webcam" in data.keys():
			if "streamUrl" in data["webcam"].keys(): s.set(["webcam", "stream"], data["webcam"]["streamUrl"])
			if "snapshotUrl" in data["webcam"].keys(): s.set(["webcam", "snapshot"], data["webcam"]["snapshotUrl"])
			if "ffmpegPath" in data["webcam"].keys(): s.set(["webcam", "ffmpeg"], data["webcam"]["ffmpegPath"])
			if "bitrate" in data["webcam"].keys(): s.set(["webcam", "bitrate"], data["webcam"]["bitrate"])
			if "watermark" in data["webcam"].keys(): s.setBoolean(["webcam", "watermark"], data["webcam"]["watermark"])

		if "feature" in data.keys():
			if "gcodeViewer" in data["feature"].keys(): s.setBoolean(["feature", "gCodeVisualizer"], data["feature"]["gcodeViewer"])
			if "waitForStart" in data["feature"].keys(): s.setBoolean(["feature", "waitForStartOnConnect"], data["feature"]["waitForStart"])
			if "alwaysSendChecksum" in data["feature"].keys(): s.setBoolean(["feature", "alwaysSendChecksum"], data["feature"]["alwaysSendChecksum"])
			if "resetLineNumbersWithPrefixedN" in data["feature"].keys(): s.setBoolean(["feature", "resetLineNumbersWithPrefixedN"], data["feature"]["resetLineNumbersWithPrefixedN"])
			if "sdSupport" in data["feature"].keys(): s.setBoolean(["feature", "sdSupport"], data["feature"]["sdSupport"])

		if "folder" in data.keys():
			if "uploads" in data["folder"].keys(): s.setBaseFolder("uploads", data["folder"]["uploads"])
			if "timelapse" in data["folder"].keys(): s.setBaseFolder("timelapse", data["folder"]["timelapse"])
			if "timelapseTmp" in data["folder"].keys(): s.setBaseFolder("timelapse_tmp", data["folder"]["timelapseTmp"])
			if "logs" in data["folder"].keys(): s.setBaseFolder("logs", data["folder"]["logs"])

		if "temperature" in data.keys():
			if "profiles" in data["temperature"].keys(): s.set(["temperature", "profiles"], data["temperature"]["profiles"])

		if "system" in data.keys():
			if "actions" in data["system"].keys(): s.set(["system", "actions"], data["system"]["actions"])
			if "events" in data["system"].keys(): s.set(["system", "events"], data["system"]["events"])
		s.save()

	return getSettings()

#~~ user settings

@app.route(BASEURL + "users", methods=["GET"])
@login_required
@admin_permission.require(403)
def getUsers():
	if userManager is None:
		return jsonify(SUCCESS)

	return jsonify({"users": userManager.getAllUsers()})

@app.route(BASEURL + "users", methods=["POST"])
@login_required
@admin_permission.require(403)
def addUser():
	if userManager is None:
		return jsonify(SUCCESS)

	if "application/json" in request.headers["Content-Type"]:
		data = request.json

		name = data["name"]
		password = data["password"]
		active = data["active"]

		roles = ["user"]
		if "admin" in data.keys() and data["admin"]:
			roles.append("admin")

		try:
			userManager.addUser(name, password, active, roles)
		except users.UserAlreadyExists:
			abort(409)
	return getUsers()

@app.route(BASEURL + "users/<username>", methods=["GET"])
@login_required
def getUser(username):
	if userManager is None:
		return jsonify(SUCCESS)

	if current_user is not None and not current_user.is_anonymous() and (current_user.get_name() == username or current_user.is_admin()):
		user = userManager.findUser(username)
		if user is not None:
			return jsonify(user.asDict())
		else:
			abort(404)
	else:
		abort(403)

@app.route(BASEURL + "users/<username>", methods=["PUT"])
@login_required
@admin_permission.require(403)
def updateUser(username):
	if userManager is None:
		return jsonify(SUCCESS)

	user = userManager.findUser(username)
	if user is not None:
		if "application/json" in request.headers["Content-Type"]:
			data = request.json

			# change roles
			roles = ["user"]
			if "admin" in data.keys() and data["admin"]:
				roles.append("admin")
			userManager.changeUserRoles(username, roles)

			# change activation
			if "active" in data.keys():
				userManager.changeUserActivation(username, data["active"])
		return getUsers()
	else:
		abort(404)

@app.route(BASEURL + "users/<username>", methods=["DELETE"])
@login_required
@admin_permission.require(http_exception=403)
def removeUser(username):
	if userManager is None:
		return jsonify(SUCCESS)

	try:
		userManager.removeUser(username)
		return getUsers()
	except users.UnknownUser:
		abort(404)

@app.route(BASEURL + "users/<username>/password", methods=["PUT"])
@login_required
def changePasswordForUser(username):
	if userManager is None:
		return jsonify(SUCCESS)

	if current_user is not None and not current_user.is_anonymous() and (current_user.get_name() == username or current_user.is_admin()):
		if "application/json" in request.headers["Content-Type"]:
			data = request.json
			if "password" in data.keys() and data["password"]:
				try:
					userManager.changeUserPassword(username, data["password"])
				except users.UnknownUser:
					return app.make_response(("Unknown user: %s" % username, 404, []))
		return jsonify(SUCCESS)
	else:
		return app.make_response(("Forbidden", 403, []))

#~~ system control

@app.route(BASEURL + "system", methods=["POST"])
@login_required
@admin_permission.require(403)
def performSystemAction():
	logger = logging.getLogger(__name__)
	if request.values.has_key("action"):
		action = request.values["action"]
		availableActions = settings().get(["system", "actions"])
		for availableAction in availableActions:
			if availableAction["action"] == action:
				logger.info("Performing command: %s" % availableAction["command"])
				try:
					subprocess.check_output(availableAction["command"], shell=True)
				except subprocess.CalledProcessError, e:
					logger.warn("Command failed with return code %i: %s" % (e.returncode, e.message))
					return app.make_response(("Command failed with return code %i: %s" % (e.returncode, e.message), 500, []))
				except Exception, ex:
					logger.exception("Command failed")
					return app.make_response(("Command failed: %r" % ex, 500, []))
	return jsonify(SUCCESS)

#~~ Login/user handling

@app.route(BASEURL + "login", methods=["POST"])
def login():
	if userManager is not None and "user" in request.values.keys() and "pass" in request.values.keys():
		username = request.values["user"]
		password = request.values["pass"]

		if "remember" in request.values.keys() and request.values["remember"]:
			remember = True
		else:
			remember = False

		user = userManager.findUser(username)
		if user is not None:
			if user.check_password(users.UserManager.createPasswordHash(password)):
				login_user(user, remember=remember)
				identity_changed.send(current_app._get_current_object(), identity=Identity(user.get_id()))
				return jsonify(user.asDict())
		return app.make_response(("User unknown or password incorrect", 401, []))
	elif "passive" in request.values.keys():
		user = current_user
		if user is not None and not user.is_anonymous():
			return jsonify(user.asDict())
	return jsonify(SUCCESS)

@app.route(BASEURL + "logout", methods=["POST"])
@login_required
def logout():
	# Remove session keys set by Flask-Principal
	for key in ('identity.id', 'identity.auth_type'):
		del session[key]
	identity_changed.send(current_app._get_current_object(), identity=AnonymousIdentity())

	logout_user()

	return jsonify(SUCCESS)

@identity_loaded.connect_via(app)
def on_identity_loaded(sender, identity):
	user = load_user(identity.id)
	if user is None:
		return

	identity.provides.add(UserNeed(user.get_name()))
	if user.is_user():
		identity.provides.add(RoleNeed("user"))
	if user.is_admin():
		identity.provides.add(RoleNeed("admin"))

def load_user(id):
	if userManager is not None:
		return userManager.findUser(id)
	return users.DummyUser()

#~~ startup code
class Server():
	def __init__(self, configfile=None, basedir=None, host="0.0.0.0", port=5000, debug=False):
		self._configfile = configfile
		self._basedir = basedir
		self._host = host
		self._port = port
		self._debug = debug

		  
	def run(self):
		# Global as I can't work out a way to get it into PrinterStateConnection
		global printer
		global gcodeManager
		global userManager
		global eventManager
		
		from tornado.wsgi import WSGIContainer
		from tornado.httpserver import HTTPServer
		from tornado.ioloop import IOLoop
		from tornado.web import Application, FallbackHandler

		# first initialize the settings singleton and make sure it uses given configfile and basedir if available
		self._initSettings(self._configfile, self._basedir)

		# then initialize logging
		self._initLogging(self._debug)
		logger = logging.getLogger(__name__)

		eventManager = events.eventManager()
		gcodeManager = gcodefiles.GcodeManager()
		printer = Printer(gcodeManager)

		# setup system and gcode command triggers
		events.SystemCommandTrigger(printer)
		events.GcodeCommandTrigger(printer)

		if settings().getBoolean(["accessControl", "enabled"]):
			userManagerName = settings().get(["accessControl", "userManager"])
			try:
				clazz = util.getClass(userManagerName)
				userManager = clazz()
			except AttributeError, e:
				logger.exception("Could not instantiate user manager %s, will run with accessControl disabled!" % userManagerName)

		app.secret_key = "k3PuVYgtxNm8DXKKTw2nWmFQQun9qceV"
		login_manager = LoginManager()
		login_manager.session_protection = "strong"
		login_manager.user_callback = load_user
		if userManager is None:
			login_manager.anonymous_user = users.DummyUser
			principals.identity_loaders.appendleft(users.dummy_identity_loader)
		login_manager.init_app(app)

		if self._host is None:
			self._host = settings().get(["server", "host"])
		if self._port is None:
			self._port = settings().getInt(["server", "port"])

		logger.info("Listening on http://%s:%d" % (self._host, self._port))
		app.debug = self._debug

		self._router = tornadio2.TornadioRouter(self._createSocketConnection)

		self._tornado_app = Application(self._router.urls + [
			(".*", FallbackHandler, {"fallback": WSGIContainer(app)})
		])
		self._server = HTTPServer(self._tornado_app)
		self._server.listen(self._port, address=self._host)

		eventManager.fire("Startup")
		IOLoop.instance().start()

	def _createSocketConnection(self, session, endpoint=None):
		global printer, gcodeManager, userManager, eventManager
		return PrinterStateConnection(printer, gcodeManager, userManager, eventManager, session, endpoint)

	def _initSettings(self, configfile, basedir):
		s = settings(init=True, basedir=basedir, configfile=configfile)

	def _initLogging(self, debug):
		config = {
			"version": 1,
			"formatters": {
				"simple": {
					"format": "%(asctime)s - %(name)s - %(levelname)s - %(message)s"
				}
			},
			"handlers": {
				"console": {
					"class": "logging.StreamHandler",
					"level": "DEBUG",
					"formatter": "simple",
					"stream": "ext://sys.stdout"
				},
				"file": {
					"class": "logging.handlers.TimedRotatingFileHandler",
					"level": "DEBUG",
					"formatter": "simple",
					"when": "D",
					"backupCount": "1",
					"filename": os.path.join(settings().getBaseFolder("logs"), "octoprint.log")
				},
				"serialFile": {
					"class": "logging.handlers.RotatingFileHandler",
					"level": "DEBUG",
					"formatter": "simple",
					"maxBytes": 2 * 1024 * 1024, # let's limit the serial log to 2MB in size
					"filename": os.path.join(settings().getBaseFolder("logs"), "serial.log")
				}
			},
			"loggers": {
			},
			"root": {
				"level": "INFO",
				"handlers": ["console", "file"]
			}
		}

		if debug:
			config["loggers"]["SERIAL"] = {
				"level": "DEBUG",
				"handlers": ["serialFile"],
				"propagate": False
			}

		logging.config.dictConfig(config)

if __name__ == "__main__":
	octoprint = Server()
	octoprint.run()<|MERGE_RESOLUTION|>--- conflicted
+++ resolved
@@ -308,14 +308,11 @@
 	if "gcode_file" in request.files.keys():
 		file = request.files["gcode_file"]
 		filename = gcodeManager.addFile(file)
-<<<<<<< HEAD
+		if filename and "target" in request.values.keys() and request.values["target"] == "sd":
+			printer.addSdFile(filename, gcodeManager.getAbsolutePath(filename))
 
 		global eventManager
 		eventManager.fire("Upload", filename)
-=======
-		if filename and "target" in request.values.keys() and request.values["target"] == "sd":
-			printer.addSdFile(filename, gcodeManager.getAbsolutePath(filename))
->>>>>>> b645073f
 	return jsonify(files=gcodeManager.getAllFileData(), filename=filename)
 
 @app.route(BASEURL + "gcodefiles/load", methods=["POST"])
@@ -325,14 +322,6 @@
 		printAfterLoading = False
 		if "print" in request.values.keys() and request.values["print"] in valid_boolean_trues:
 			printAfterLoading = True
-<<<<<<< HEAD
-		filename = gcodeManager.getAbsolutePath(request.values["filename"])
-		if filename is not None:
-			printer.loadGcode(filename, printAfterLoading)
-
-			global eventManager
-			eventManager.fire("LoadStart", filename)
-=======
 
 		if "target" in request.values.keys() and request.values["target"] == "sd":
 			filename = request.values["filename"]
@@ -341,7 +330,9 @@
 			filename = gcodeManager.getAbsolutePath(request.values["filename"])
 			if filename is not None:
 				printer.loadGcode(filename, printAfterLoading)
->>>>>>> b645073f
+
+                global eventManager
+                eventManager.fire("LoadStart", filename)
 	return jsonify(SUCCESS)
 
 @app.route(BASEURL + "gcodefiles/delete", methods=["POST"])
