--- conflicted
+++ resolved
@@ -275,13 +275,9 @@
                 "waitForStart": self.feature_waitForStart(),
                 "alwaysSendChecksum": self.feature_alwaysSendChecksum(),
                 "sdSupport": self.feature_sdSupport(),
-<<<<<<< HEAD
+                "sdAlwaysAvailable": self.feature_sdAlwaysAvailable(),
                 "swallowOkAfterResend": self.feature_swallowOkAfterResend(),
                 "repetierTargetTemp": self.feature_repetierTargetTemp()
-=======
-                "sdAlwaysAvailable": self.feature_sdAlwaysAvailable(),
-                "swallowOkAfterResend": self.feature_swallowOkAfterResend()
->>>>>>> 29361128
             },
             "serial": {
                 "port": self.serial_port(),
